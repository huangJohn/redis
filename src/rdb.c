/*
 * Copyright (c) 2009-2012, Salvatore Sanfilippo <antirez at gmail dot com>
 * All rights reserved.
 *
 * Redistribution and use in source and binary forms, with or without
 * modification, are permitted provided that the following conditions are met:
 *
 *   * Redistributions of source code must retain the above copyright notice,
 *     this list of conditions and the following disclaimer.
 *   * Redistributions in binary form must reproduce the above copyright
 *     notice, this list of conditions and the following disclaimer in the
 *     documentation and/or other materials provided with the distribution.
 *   * Neither the name of Redis nor the names of its contributors may be used
 *     to endorse or promote products derived from this software without
 *     specific prior written permission.
 *
 * THIS SOFTWARE IS PROVIDED BY THE COPYRIGHT HOLDERS AND CONTRIBUTORS "AS IS"
 * AND ANY EXPRESS OR IMPLIED WARRANTIES, INCLUDING, BUT NOT LIMITED TO, THE
 * IMPLIED WARRANTIES OF MERCHANTABILITY AND FITNESS FOR A PARTICULAR PURPOSE
 * ARE DISCLAIMED. IN NO EVENT SHALL THE COPYRIGHT OWNER OR CONTRIBUTORS BE
 * LIABLE FOR ANY DIRECT, INDIRECT, INCIDENTAL, SPECIAL, EXEMPLARY, OR
 * CONSEQUENTIAL DAMAGES (INCLUDING, BUT NOT LIMITED TO, PROCUREMENT OF
 * SUBSTITUTE GOODS OR SERVICES; LOSS OF USE, DATA, OR PROFITS; OR BUSINESS
 * INTERRUPTION) HOWEVER CAUSED AND ON ANY THEORY OF LIABILITY, WHETHER IN
 * CONTRACT, STRICT LIABILITY, OR TORT (INCLUDING NEGLIGENCE OR OTHERWISE)
 * ARISING IN ANY WAY OUT OF THE USE OF THIS SOFTWARE, EVEN IF ADVISED OF THE
 * POSSIBILITY OF SUCH DAMAGE.
 */

#include "redis.h"
#include "lzf.h"    /* LZF compression library */
#include "zipmap.h"
#include "endianconv.h"
#include "lua.h"

#include <math.h>
#include <sys/types.h>
#include <sys/time.h>
#include <sys/resource.h>
#include <sys/wait.h>
#include <arpa/inet.h>
#include <sys/stat.h>

static int rdbWriteRaw(rio *rdb, void *p, size_t len) {
    if (rdb && rioWrite(rdb,p,len) == 0)
        return -1;
    return len;
}

int rdbSaveType(rio *rdb, unsigned char type) {
    return rdbWriteRaw(rdb,&type,1);
}

/* Load a "type" in RDB format, that is a one byte unsigned integer.
 * This function is not only used to load object types, but also special
 * "types" like the end-of-file type, the EXPIRE type, and so forth. */
int rdbLoadType(rio *rdb) {
    unsigned char type;
    if (rioRead(rdb,&type,1) == 0) return -1;
    return type;
}

time_t rdbLoadTime(rio *rdb) {
    int32_t t32;
    if (rioRead(rdb,&t32,4) == 0) return -1;
    return (time_t)t32;
}

int rdbSaveMillisecondTime(rio *rdb, long long t) {
    int64_t t64 = (int64_t) t;
    return rdbWriteRaw(rdb,&t64,8);
}

long long rdbLoadMillisecondTime(rio *rdb) {
    int64_t t64;
    if (rioRead(rdb,&t64,8) == 0) return -1;
    return (long long)t64;
}

/* Saves an encoded length. The first two bits in the first byte are used to
 * hold the encoding type. See the REDIS_RDB_* definitions for more information
 * on the types of encoding. */
int rdbSaveLen(rio *rdb, uint32_t len) {
    unsigned char buf[2];
    size_t nwritten;

    if (len < (1<<6)) {
        /* Save a 6 bit len */
        buf[0] = (len&0xFF)|(REDIS_RDB_6BITLEN<<6);
        if (rdbWriteRaw(rdb,buf,1) == -1) return -1;
        nwritten = 1;
    } else if (len < (1<<14)) {
        /* Save a 14 bit len */
        buf[0] = ((len>>8)&0xFF)|(REDIS_RDB_14BITLEN<<6);
        buf[1] = len&0xFF;
        if (rdbWriteRaw(rdb,buf,2) == -1) return -1;
        nwritten = 2;
    } else {
        /* Save a 32 bit len */
        buf[0] = (REDIS_RDB_32BITLEN<<6);
        if (rdbWriteRaw(rdb,buf,1) == -1) return -1;
        len = htonl(len);
        if (rdbWriteRaw(rdb,&len,4) == -4) return -1;
        nwritten = 1+4;
    }
    return nwritten;
}

/* Load an encoded length. The "isencoded" argument is set to 1 if the length
 * is not actually a length but an "encoding type". See the REDIS_RDB_ENC_*
 * definitions in rdb.h for more information. */
uint32_t rdbLoadLen(rio *rdb, int *isencoded) {
    unsigned char buf[2];
    uint32_t len;
    int type;

    if (isencoded) *isencoded = 0;
    if (rioRead(rdb,buf,1) == 0) return REDIS_RDB_LENERR;
    type = (buf[0]&0xC0)>>6;
    if (type == REDIS_RDB_ENCVAL) {
        /* Read a 6 bit encoding type. */
        if (isencoded) *isencoded = 1;
        return buf[0]&0x3F;
    } else if (type == REDIS_RDB_6BITLEN) {
        /* Read a 6 bit len. */
        return buf[0]&0x3F;
    } else if (type == REDIS_RDB_14BITLEN) {
        /* Read a 14 bit len. */
        if (rioRead(rdb,buf+1,1) == 0) return REDIS_RDB_LENERR;
        return ((buf[0]&0x3F)<<8)|buf[1];
    } else {
        /* Read a 32 bit len. */
        if (rioRead(rdb,&len,4) == 0) return REDIS_RDB_LENERR;
        return ntohl(len);
    }
}

/* Encodes the "value" argument as integer when it fits in the supported ranges
 * for encoded types. If the function successfully encodes the integer, the
 * representation is stored in the buffer pointer to by "enc" and the string
 * length is returned. Otherwise 0 is returned. */
int rdbEncodeInteger(long long value, unsigned char *enc) {
    if (value >= -(1<<7) && value <= (1<<7)-1) {
        enc[0] = (REDIS_RDB_ENCVAL<<6)|REDIS_RDB_ENC_INT8;
        enc[1] = value&0xFF;
        return 2;
    } else if (value >= -(1<<15) && value <= (1<<15)-1) {
        enc[0] = (REDIS_RDB_ENCVAL<<6)|REDIS_RDB_ENC_INT16;
        enc[1] = value&0xFF;
        enc[2] = (value>>8)&0xFF;
        return 3;
    } else if (value >= -((long long)1<<31) && value <= ((long long)1<<31)-1) {
        enc[0] = (REDIS_RDB_ENCVAL<<6)|REDIS_RDB_ENC_INT32;
        enc[1] = value&0xFF;
        enc[2] = (value>>8)&0xFF;
        enc[3] = (value>>16)&0xFF;
        enc[4] = (value>>24)&0xFF;
        return 5;
    } else {
        return 0;
    }
}

/* Loads an integer-encoded object with the specified encoding type "enctype".
 * If the "encode" argument is set the function may return an integer-encoded
 * string object, otherwise it always returns a raw string object. */
robj *rdbLoadIntegerObject(rio *rdb, int enctype, int encode) {
    unsigned char enc[4];
    long long val;

    if (enctype == REDIS_RDB_ENC_INT8) {
        if (rioRead(rdb,enc,1) == 0) return NULL;
        val = (signed char)enc[0];
    } else if (enctype == REDIS_RDB_ENC_INT16) {
        uint16_t v;
        if (rioRead(rdb,enc,2) == 0) return NULL;
        v = enc[0]|(enc[1]<<8);
        val = (int16_t)v;
    } else if (enctype == REDIS_RDB_ENC_INT32) {
        uint32_t v;
        if (rioRead(rdb,enc,4) == 0) return NULL;
        v = enc[0]|(enc[1]<<8)|(enc[2]<<16)|(enc[3]<<24);
        val = (int32_t)v;
    } else {
        val = 0; /* anti-warning */
        redisPanic("Unknown RDB integer encoding type");
    }
    if (encode)
        return createStringObjectFromLongLong(val);
    else
        return createObject(REDIS_STRING,sdsfromlonglong(val));
}

/* String objects in the form "2391" "-100" without any space and with a
 * range of values that can fit in an 8, 16 or 32 bit signed value can be
 * encoded as integers to save space */
int rdbTryIntegerEncoding(char *s, size_t len, unsigned char *enc) {
    long long value;
    char *endptr, buf[32];

    /* Check if it's possible to encode this value as a number */
    value = strtoll(s, &endptr, 10);
    if (endptr[0] != '\0') return 0;
    ll2string(buf,32,value);

    /* If the number converted back into a string is not identical
     * then it's not possible to encode the string as integer */
    if (strlen(buf) != len || memcmp(buf,s,len)) return 0;

    return rdbEncodeInteger(value,enc);
}

int rdbSaveLzfStringObject(rio *rdb, unsigned char *s, size_t len) {
    size_t comprlen, outlen;
    unsigned char byte;
    int n, nwritten = 0;
    void *out;

    /* We require at least four bytes compression for this to be worth it */
    if (len <= 4) return 0;
    outlen = len-4;
    if ((out = zmalloc(outlen+1)) == NULL) return 0;
    comprlen = lzf_compress(s, len, out, outlen);
    if (comprlen == 0) {
        zfree(out);
        return 0;
    }
    /* Data compressed! Let's save it on disk */
    byte = (REDIS_RDB_ENCVAL<<6)|REDIS_RDB_ENC_LZF;
    if ((n = rdbWriteRaw(rdb,&byte,1)) == -1) goto writeerr;
    nwritten += n;

    if ((n = rdbSaveLen(rdb,comprlen)) == -1) goto writeerr;
    nwritten += n;

    if ((n = rdbSaveLen(rdb,len)) == -1) goto writeerr;
    nwritten += n;

    if ((n = rdbWriteRaw(rdb,out,comprlen)) == -1) goto writeerr;
    nwritten += n;

    zfree(out);
    return nwritten;

writeerr:
    zfree(out);
    return -1;
}

robj *rdbLoadLzfStringObject(rio *rdb) {
    unsigned int len, clen;
    unsigned char *c = NULL;
    sds val = NULL;

    if ((clen = rdbLoadLen(rdb,NULL)) == REDIS_RDB_LENERR) return NULL;
    if ((len = rdbLoadLen(rdb,NULL)) == REDIS_RDB_LENERR) return NULL;
    if ((c = zmalloc(clen)) == NULL) goto err;
    if ((val = sdsnewlen(NULL,len)) == NULL) goto err;
    if (rioRead(rdb,c,clen) == 0) goto err;
    if (lzf_decompress(c,clen,val,len) == 0) goto err;
    zfree(c);
    return createObject(REDIS_STRING,val);
err:
    zfree(c);
    sdsfree(val);
    return NULL;
}

/* Save a string object as [len][data] on disk. If the object is a string
 * representation of an integer value we try to save it in a special form */
int rdbSaveRawString(rio *rdb, unsigned char *s, size_t len) {
    int enclen;
    int n, nwritten = 0;

    /* Try integer encoding */
    if (len <= 11) {
        unsigned char buf[5];
        if ((enclen = rdbTryIntegerEncoding((char*)s,len,buf)) > 0) {
            if (rdbWriteRaw(rdb,buf,enclen) == -1) return -1;
            return enclen;
        }
    }

    /* Try LZF compression - under 20 bytes it's unable to compress even
     * aaaaaaaaaaaaaaaaaa so skip it */
    if (server.rdb_compression && len > 20) {
        n = rdbSaveLzfStringObject(rdb,s,len);
        if (n == -1) return -1;
        if (n > 0) return n;
        /* Return value of 0 means data can't be compressed, save the old way */
    }

    /* Store verbatim */
    if ((n = rdbSaveLen(rdb,len)) == -1) return -1;
    nwritten += n;
    if (len > 0) {
        if (rdbWriteRaw(rdb,s,len) == -1) return -1;
        nwritten += len;
    }
    return nwritten;
}

/* Save a long long value as either an encoded string or a string. */
int rdbSaveLongLongAsStringObject(rio *rdb, long long value) {
    unsigned char buf[32];
    int n, nwritten = 0;
    int enclen = rdbEncodeInteger(value,buf);
    if (enclen > 0) {
        return rdbWriteRaw(rdb,buf,enclen);
    } else {
        /* Encode as string */
        enclen = ll2string((char*)buf,32,value);
        redisAssert(enclen < 32);
        if ((n = rdbSaveLen(rdb,enclen)) == -1) return -1;
        nwritten += n;
        if ((n = rdbWriteRaw(rdb,buf,enclen)) == -1) return -1;
        nwritten += n;
    }
    return nwritten;
}

/* Like rdbSaveStringObjectRaw() but handle encoded objects */
int rdbSaveStringObject(rio *rdb, robj *obj) {
    /* Avoid to decode the object, then encode it again, if the
     * object is already integer encoded. */
    if (obj->encoding == REDIS_ENCODING_INT) {
        return rdbSaveLongLongAsStringObject(rdb,(long)obj->ptr);
    } else {
        redisAssertWithInfo(NULL,obj,obj->encoding == REDIS_ENCODING_RAW);
        return rdbSaveRawString(rdb,obj->ptr,sdslen(obj->ptr));
    }
}

robj *rdbGenericLoadStringObject(rio *rdb, int encode) {
    int isencoded;
    uint32_t len;
    sds val;

    len = rdbLoadLen(rdb,&isencoded);
    if (isencoded) {
        switch(len) {
        case REDIS_RDB_ENC_INT8:
        case REDIS_RDB_ENC_INT16:
        case REDIS_RDB_ENC_INT32:
            return rdbLoadIntegerObject(rdb,len,encode);
        case REDIS_RDB_ENC_LZF:
            return rdbLoadLzfStringObject(rdb);
        default:
            redisPanic("Unknown RDB encoding type");
        }
    }

    if (len == REDIS_RDB_LENERR) return NULL;
    val = sdsnewlen(NULL,len);
    if (len && rioRead(rdb,val,len) == 0) {
        sdsfree(val);
        return NULL;
    }
    return createObject(REDIS_STRING,val);
}

robj *rdbLoadStringObject(rio *rdb) {
    return rdbGenericLoadStringObject(rdb,0);
}

robj *rdbLoadEncodedStringObject(rio *rdb) {
    return rdbGenericLoadStringObject(rdb,1);
}

/* Save a double value. Doubles are saved as strings prefixed by an unsigned
 * 8 bit integer specifying the length of the representation.
 * This 8 bit integer has special values in order to specify the following
 * conditions:
 * 253: not a number
 * 254: + inf
 * 255: - inf
 */
int rdbSaveDoubleValue(rio *rdb, double val) {
    unsigned char buf[128];
    int len;

    if (isnan(val)) {
        buf[0] = 253;
        len = 1;
    } else if (!isfinite(val)) {
        len = 1;
        buf[0] = (val < 0) ? 255 : 254;
    } else {
#if (DBL_MANT_DIG >= 52) && (LLONG_MAX == 0x7fffffffffffffffLL)
        /* Check if the float is in a safe range to be casted into a
         * long long. We are assuming that long long is 64 bit here.
         * Also we are assuming that there are no implementations around where
         * double has precision < 52 bit.
         *
         * Under this assumptions we test if a double is inside an interval
         * where casting to long long is safe. Then using two castings we
         * make sure the decimal part is zero. If all this is true we use
         * integer printing function that is much faster. */
        double min = -4503599627370495; /* (2^52)-1 */
        double max = 4503599627370496; /* -(2^52) */
        if (val > min && val < max && val == ((double)((long long)val)))
            ll2string((char*)buf+1,sizeof(buf),(long long)val);
        else
#endif
            snprintf((char*)buf+1,sizeof(buf)-1,"%.17g",val);
        buf[0] = strlen((char*)buf+1);
        len = buf[0]+1;
    }
    return rdbWriteRaw(rdb,buf,len);
}

/* For information about double serialization check rdbSaveDoubleValue() */
int rdbLoadDoubleValue(rio *rdb, double *val) {
    char buf[128];
    unsigned char len;

    if (rioRead(rdb,&len,1) == 0) return -1;
    switch(len) {
    case 255: *val = R_NegInf; return 0;
    case 254: *val = R_PosInf; return 0;
    case 253: *val = R_Nan; return 0;
    default:
        if (rioRead(rdb,buf,len) == 0) return -1;
        buf[len] = '\0';
        sscanf(buf, "%lg", val);
        return 0;
    }
}

/* Save the object type of object "o". */
int rdbSaveObjectType(rio *rdb, robj *o) {
    switch (o->type) {
    case REDIS_STRING:
        return rdbSaveType(rdb,REDIS_RDB_TYPE_STRING);
    case REDIS_LIST:
        if (o->encoding == REDIS_ENCODING_ZIPLIST)
            return rdbSaveType(rdb,REDIS_RDB_TYPE_LIST_ZIPLIST);
        else if (o->encoding == REDIS_ENCODING_LINKEDLIST)
            return rdbSaveType(rdb,REDIS_RDB_TYPE_LIST);
        else
            redisPanic("Unknown list encoding");
    case REDIS_SET:
        if (o->encoding == REDIS_ENCODING_INTSET)
            return rdbSaveType(rdb,REDIS_RDB_TYPE_SET_INTSET);
        else if (o->encoding == REDIS_ENCODING_HT)
            return rdbSaveType(rdb,REDIS_RDB_TYPE_SET);
        else
            redisPanic("Unknown set encoding");
    case REDIS_ZSET:
        if (o->encoding == REDIS_ENCODING_ZIPLIST)
            return rdbSaveType(rdb,REDIS_RDB_TYPE_ZSET_ZIPLIST);
        else if (o->encoding == REDIS_ENCODING_SKIPLIST)
            return rdbSaveType(rdb,REDIS_RDB_TYPE_ZSET);
        else
            redisPanic("Unknown sorted set encoding");
    case REDIS_HASH:
        if (o->encoding == REDIS_ENCODING_ZIPLIST)
            return rdbSaveType(rdb,REDIS_RDB_TYPE_HASH_ZIPLIST);
        else if (o->encoding == REDIS_ENCODING_HT)
            return rdbSaveType(rdb,REDIS_RDB_TYPE_HASH);
        else
            redisPanic("Unknown hash encoding");
    default:
        redisPanic("Unknown object type");
    }
    return -1; /* avoid warning */
}

/* Use rdbLoadType() to load a TYPE in RDB format, but returns -1 if the
 * type is not specifically a valid Object Type. */
int rdbLoadObjectType(rio *rdb) {
    int type;
    if ((type = rdbLoadType(rdb)) == -1) return -1;
    if (!rdbIsObjectType(type)) return -1;
    return type;
}

/* Save a Redis object. Returns -1 on error, 0 on success. */
int rdbSaveObject(rio *rdb, robj *o) {
    int n, nwritten = 0;

    if (o->type == REDIS_STRING) {
        /* Save a string value */
        if ((n = rdbSaveStringObject(rdb,o)) == -1) return -1;
        nwritten += n;
    } else if (o->type == REDIS_LIST) {
        /* Save a list value */
        if (o->encoding == REDIS_ENCODING_ZIPLIST) {
            size_t l = ziplistBlobLen((unsigned char*)o->ptr);

            if ((n = rdbSaveRawString(rdb,o->ptr,l)) == -1) return -1;
            nwritten += n;
        } else if (o->encoding == REDIS_ENCODING_LINKEDLIST) {
            list *list = o->ptr;
            listIter li;
            listNode *ln;

            if ((n = rdbSaveLen(rdb,listLength(list))) == -1) return -1;
            nwritten += n;

            listRewind(list,&li);
            while((ln = listNext(&li))) {
                robj *eleobj = listNodeValue(ln);
                if ((n = rdbSaveStringObject(rdb,eleobj)) == -1) return -1;
                nwritten += n;
            }
        } else {
            redisPanic("Unknown list encoding");
        }
    } else if (o->type == REDIS_SET) {
        /* Save a set value */
        if (o->encoding == REDIS_ENCODING_HT) {
            dict *set = o->ptr;
            dictIterator *di = dictGetIterator(set);
            dictEntry *de;

            if ((n = rdbSaveLen(rdb,dictSize(set))) == -1) return -1;
            nwritten += n;

            while((de = dictNext(di)) != NULL) {
                robj *eleobj = dictGetKey(de);
                if ((n = rdbSaveStringObject(rdb,eleobj)) == -1) return -1;
                nwritten += n;
            }
            dictReleaseIterator(di);
        } else if (o->encoding == REDIS_ENCODING_INTSET) {
            size_t l = intsetBlobLen((intset*)o->ptr);

            if ((n = rdbSaveRawString(rdb,o->ptr,l)) == -1) return -1;
            nwritten += n;
        } else {
            redisPanic("Unknown set encoding");
        }
    } else if (o->type == REDIS_ZSET) {
        /* Save a sorted set value */
        if (o->encoding == REDIS_ENCODING_ZIPLIST) {
            size_t l = ziplistBlobLen((unsigned char*)o->ptr);

            if ((n = rdbSaveRawString(rdb,o->ptr,l)) == -1) return -1;
            nwritten += n;
        } else if (o->encoding == REDIS_ENCODING_SKIPLIST) {
            zset *zs = o->ptr;
            dictIterator *di = dictGetIterator(zs->dict);
            dictEntry *de;

            if ((n = rdbSaveLen(rdb,dictSize(zs->dict))) == -1) return -1;
            nwritten += n;

            while((de = dictNext(di)) != NULL) {
                robj *eleobj = dictGetKey(de);
                double *score = dictGetVal(de);

                if ((n = rdbSaveStringObject(rdb,eleobj)) == -1) return -1;
                nwritten += n;
                if ((n = rdbSaveDoubleValue(rdb,*score)) == -1) return -1;
                nwritten += n;
            }
            dictReleaseIterator(di);
        } else {
            redisPanic("Unknown sorted set encoding");
        }
    } else if (o->type == REDIS_HASH) {
        /* Save a hash value */
        if (o->encoding == REDIS_ENCODING_ZIPLIST) {
            size_t l = ziplistBlobLen((unsigned char*)o->ptr);

            if ((n = rdbSaveRawString(rdb,o->ptr,l)) == -1) return -1;
            nwritten += n;

        } else if (o->encoding == REDIS_ENCODING_HT) {
            dictIterator *di = dictGetIterator(o->ptr);
            dictEntry *de;

            if ((n = rdbSaveLen(rdb,dictSize((dict*)o->ptr))) == -1) return -1;
            nwritten += n;

            while((de = dictNext(di)) != NULL) {
                robj *key = dictGetKey(de);
                robj *val = dictGetVal(de);

                if ((n = rdbSaveStringObject(rdb,key)) == -1) return -1;
                nwritten += n;
                if ((n = rdbSaveStringObject(rdb,val)) == -1) return -1;
                nwritten += n;
            }
            dictReleaseIterator(di);

        } else {
            redisPanic("Unknown hash encoding");
        }

    } else {
        redisPanic("Unknown object type");
    }
    return nwritten;
}

/* Return the length the object will have on disk if saved with
 * the rdbSaveObject() function. Currently we use a trick to get
 * this length with very little changes to the code. In the future
 * we could switch to a faster solution. */
off_t rdbSavedObjectLen(robj *o) {
    int len = rdbSaveObject(NULL,o);
    redisAssertWithInfo(NULL,o,len != -1);
    return len;
}

/* Save a key-value pair, with expire time, type, key, value.
 * On error -1 is returned.
 * On success if the key was actually saved 1 is returned, otherwise 0
 * is returned (the key was already expired). */
int rdbSaveKeyValuePair(rio *rdb, robj *key, robj *val,
                        long long expiretime, long long now)
{
    /* Save the expire time */
    if (expiretime != -1) {
        /* If this key is already expired skip it */
        if (expiretime < now) return 0;
        if (rdbSaveType(rdb,REDIS_RDB_OPCODE_EXPIRETIME_MS) == -1) return -1;
        if (rdbSaveMillisecondTime(rdb,expiretime) == -1) return -1;
    }

    /* Save type, key, value */
    if (rdbSaveObjectType(rdb,val) == -1) return -1;
    if (rdbSaveStringObject(rdb,key) == -1) return -1;
    if (rdbSaveObject(rdb,val) == -1) return -1;
    return 1;
}

/* Save the DB on disk. Return REDIS_ERR on error, REDIS_OK on success */
int rdbSave(char *filename) {
    dictIterator *di = NULL;
    dictEntry *de;
    char tmpfile[256];
    char magic[10];
    int j;
    long long now = mstime();
    FILE *fp;
    rio rdb;
    uint64_t cksum;

    copydir(tmpfile, filename, sizeof(tmpfile));
    snprintf(tmpfile+strlen(tmpfile),256-strlen(tmpfile),"temp-%d.rdb", (int) getpid());
    fp = fopen(tmpfile,"w");
    if (!fp) {
        redisLog(REDIS_WARNING, "Failed opening .rdb for saving: %s",
            strerror(errno));
        return REDIS_ERR;
    }

    rioInitWithFile(&rdb,fp);
    if (server.rdb_checksum)
        rdb.update_cksum = rioGenericUpdateChecksum;
    snprintf(magic,sizeof(magic),"REDIS%04d",REDIS_RDB_VERSION);
    if (rdbWriteRaw(&rdb,magic,9) == -1) goto werr;

    /* write dbversion */
    if (server.conditional_sync) {
        char dbversion_hex[20];
        robj *key;
        robj *val;
        int ret;
        
        snprintf(dbversion_hex, sizeof(dbversion_hex)-1, "%016llx", server.dbversion);        
        key = createObject(REDIS_STRING, sdsnew(REDIS_RDB_DBVERSION_KEY));
        val = createObject(REDIS_STRING, sdsnew(dbversion_hex));

        ret = rdbSaveKeyValuePair(&rdb, key, val, -1, -1);
        if (ret != -1) {
            /* verify we don't write it again if for any reason it got loaded/inserted */
            dbDelete(&server.db[0], key);
        }
        decrRefCount(key);
        decrRefCount(val);
        if (ret == -1) goto werr;        
    }
    
    for (j = 0; j < server.dbnum; j++) {
        redisDb *db = server.db+j;
        dict *d = db->dict;
        if (dictSize(d) == 0) continue;
        di = dictGetSafeIterator(d);
        if (!di) {
            fclose(fp);
            return REDIS_ERR;
        }

        /* Write the SELECT DB opcode */
        if (rdbSaveType(&rdb,REDIS_RDB_OPCODE_SELECTDB) == -1) goto werr;
        if (rdbSaveLen(&rdb,j) == -1) goto werr;

        /* Iterate this DB writing every entry */
        while((de = dictNext(di)) != NULL) {
            sds keystr = dictGetKey(de);
            robj key, *o = dictGetVal(de);
            long long expire;
            
            initStaticStringObject(key,keystr);
            expire = getExpire(db,&key);
            if (rdbSaveKeyValuePair(&rdb,&key,o,expire,now) == -1) goto werr;
        }
        dictReleaseIterator(di);
    }

    /* Store scripts */
    di = dictGetSafeIterator(server.lua_scripts);
    while ((de = dictNext(di)) != NULL) {
        robj key, *o = dictGetVal(de);
        sds keystr = sdsnew(REDIS_RDB_SCRIPT_KEY_PREFIX);
        keystr = sdscatsds(keystr, dictGetKey(de));
        keystr = sdscat(keystr, REDIS_RDB_SCRIPT_KEY_SUFFIX);

        initStaticStringObject(key, keystr);
        if (rdbSaveKeyValuePair(&rdb,&key,o,-1,-1) == -1) goto werr; 
    }
    dictReleaseIterator(di);

    di = NULL; /* So that we don't release it again on error. */

    /* EOF opcode */
    if (rdbSaveType(&rdb,REDIS_RDB_OPCODE_EOF) == -1) goto werr;

    /* CRC64 checksum. It will be zero if checksum computation is disabled, the
     * loading code skips the check in this case. */
    cksum = rdb.cksum;
    memrev64ifbe(&cksum);
    if (rioWrite(&rdb,&cksum,8) == 0) goto werr;

    /* Make sure data will not remain on the OS's output buffers */
    fflush(fp);
    fsync(fileno(fp));
    fclose(fp);

    /* Use RENAME to make sure the DB file is changed atomically only
     * if the generate DB file is ok. */
    if (rename(tmpfile,filename) == -1) {
        redisLog(REDIS_WARNING,"Error moving temp DB file on the final destination: %s", strerror(errno));
        unlink(tmpfile);
        return REDIS_ERR;
    }
    redisLog(REDIS_NOTICE,"DB saved on disk");
    server.dirty = 0;
    server.lastsave = time(NULL);
    server.lastbgsave_status = REDIS_OK;
    return REDIS_OK;

werr:
    fclose(fp);
    unlink(tmpfile);
    redisLog(REDIS_WARNING,"Write error saving DB on disk: %s", strerror(errno));
    if (di) dictReleaseIterator(di);
    return REDIS_ERR;
}

int rdbSaveBackground(char *filename, int bgsavetype) {
    pid_t childpid;
    long long start;

    if (server.rdb_child_pid != -1) return REDIS_ERR;
    if (bgsavetype == REDIS_BGSAVE_NORMAL) server.stat_rdb_saves++;

    server.dirty_before_bgsave = server.dirty;

    start = ustime();
    if (server.rdb_bgsavefilename) zfree(server.rdb_bgsavefilename);
    server.rdb_bgsavefilename = zstrdup(filename);
    server.rdb_bgsavetype = bgsavetype;
    
    if ((childpid = fork()) == 0) {
        int retval;

        /* Child */
        if (server.ipfd > 0) close(server.ipfd);
        if (server.sofd > 0) close(server.sofd);
        retval = rdbSave(filename);
        if (retval == REDIS_OK) {
            size_t private_dirty = zmalloc_get_private_dirty();

            if (private_dirty) {
                redisLog(REDIS_NOTICE,
                    "RDB: %lu MB of memory used by copy-on-write",
                    private_dirty/(1024*1024));
            }
        }
        exitFromChild((retval == REDIS_OK) ? 0 : 1);
    } else {
        /* Parent */
        server.stat_fork_time = ustime()-start;
        if (childpid == -1) {
            redisLog(REDIS_WARNING,"Can't save in background: fork: %s",
                strerror(errno));
            return REDIS_ERR;
        }
        redisLog(REDIS_NOTICE,"Background saving started by pid %d",childpid);
        server.rdb_save_time_start = time(NULL);
        server.rdb_child_pid = childpid;
        updateDictResizePolicy();
        return REDIS_OK;
    }
    return REDIS_OK; /* unreached */
}

void rdbRemoveTempFile(pid_t childpid) {
    char tmpfile[256];

    copydir(tmpfile, server.rdb_bgsavefilename, sizeof(tmpfile));
    snprintf(tmpfile+strlen(tmpfile),256-strlen(tmpfile),"temp-%d.rdb", (int) childpid);
    unlink(tmpfile);
}

/* Load a Redis object of the specified type from the specified file.
 * On success a newly allocated object is returned, otherwise NULL. */
robj *rdbLoadObject(int rdbtype, rio *rdb) {
    robj *o, *ele, *dec;
    size_t len;
    unsigned int i;

    redisLog(REDIS_DEBUG,"LOADING OBJECT %d (at %d)\n",rdbtype,rioTell(rdb));
    if (rdbtype == REDIS_RDB_TYPE_STRING) {
        /* Read string value */
        if ((o = rdbLoadEncodedStringObject(rdb)) == NULL) return NULL;
        o = tryObjectEncoding(o);
    } else if (rdbtype == REDIS_RDB_TYPE_LIST) {
        /* Read list value */
        if ((len = rdbLoadLen(rdb,NULL)) == REDIS_RDB_LENERR) return NULL;

        /* Use a real list when there are too many entries */
        if (len > server.list_max_ziplist_entries) {
            o = createListObject();
        } else {
            o = createZiplistObject();
        }

        /* Load every single element of the list */
        while(len--) {
            if ((ele = rdbLoadEncodedStringObject(rdb)) == NULL) return NULL;

            /* If we are using a ziplist and the value is too big, convert
             * the object to a real list. */
            if (o->encoding == REDIS_ENCODING_ZIPLIST &&
                ele->encoding == REDIS_ENCODING_RAW &&
                sdslen(ele->ptr) > server.list_max_ziplist_value)
                    listTypeConvert(o,REDIS_ENCODING_LINKEDLIST);

            if (o->encoding == REDIS_ENCODING_ZIPLIST) {
                dec = getDecodedObject(ele);
                o->ptr = ziplistPush(o->ptr,dec->ptr,sdslen(dec->ptr),REDIS_TAIL);
                decrRefCount(dec);
                decrRefCount(ele);
            } else {
                ele = tryObjectEncoding(ele);
                listAddNodeTail(o->ptr,ele);
            }
        }
    } else if (rdbtype == REDIS_RDB_TYPE_SET) {
        /* Read list/set value */
        if ((len = rdbLoadLen(rdb,NULL)) == REDIS_RDB_LENERR) return NULL;

        /* Use a regular set when there are too many entries. */
        if (len > server.set_max_intset_entries) {
            o = createSetObject();
            /* It's faster to expand the dict to the right size asap in order
             * to avoid rehashing */
            if (len > DICT_HT_INITIAL_SIZE)
                dictExpand(o->ptr,len);
        } else {
            o = createIntsetObject();
        }

        /* Load every single element of the list/set */
        for (i = 0; i < len; i++) {
            long long llval;
            if ((ele = rdbLoadEncodedStringObject(rdb)) == NULL) return NULL;
            ele = tryObjectEncoding(ele);

            if (o->encoding == REDIS_ENCODING_INTSET) {
                /* Fetch integer value from element */
                if (isObjectRepresentableAsLongLong(ele,&llval) == REDIS_OK) {
                    o->ptr = intsetAdd(o->ptr,llval,NULL);
                } else {
                    setTypeConvert(o,REDIS_ENCODING_HT);
                    dictExpand(o->ptr,len);
                }
            }

            /* This will also be called when the set was just converted
             * to regular hash table encoded set */
            if (o->encoding == REDIS_ENCODING_HT) {
                dictAdd((dict*)o->ptr,ele,NULL);
            } else {
                decrRefCount(ele);
            }
        }
    } else if (rdbtype == REDIS_RDB_TYPE_ZSET) {
        /* Read list/set value */
        size_t zsetlen;
        size_t maxelelen = 0;
        zset *zs;

        if ((zsetlen = rdbLoadLen(rdb,NULL)) == REDIS_RDB_LENERR) return NULL;
        o = createZsetObject();
        zs = o->ptr;

        /* Load every single element of the list/set */
        while(zsetlen--) {
            robj *ele;
            double score;
            zskiplistNode *znode;

            if ((ele = rdbLoadEncodedStringObject(rdb)) == NULL) return NULL;
            ele = tryObjectEncoding(ele);
            if (rdbLoadDoubleValue(rdb,&score) == -1) return NULL;

            /* Don't care about integer-encoded strings. */
            if (ele->encoding == REDIS_ENCODING_RAW &&
                sdslen(ele->ptr) > maxelelen)
                    maxelelen = sdslen(ele->ptr);

            znode = zslInsert(zs->zsl,score,ele);
            dictAdd(zs->dict,ele,&znode->score);
            incrRefCount(ele); /* added to skiplist */
        }

        /* Convert *after* loading, since sorted sets are not stored ordered. */
        if (zsetLength(o) <= server.zset_max_ziplist_entries &&
            maxelelen <= server.zset_max_ziplist_value)
                zsetConvert(o,REDIS_ENCODING_ZIPLIST);
    } else if (rdbtype == REDIS_RDB_TYPE_HASH) {
        size_t len;
        int ret;

        len = rdbLoadLen(rdb, NULL);
        if (len == REDIS_RDB_LENERR) return NULL;

        o = createHashObject();

        /* Too many entries? Use an hash table. */
        if (len > server.hash_max_ziplist_entries)
            hashTypeConvert(o, REDIS_ENCODING_HT);

        /* Load every field and value into the ziplist */
        while (o->encoding == REDIS_ENCODING_ZIPLIST && len > 0) {
            robj *field, *value;

            len--;
            /* Load raw strings */
            field = rdbLoadStringObject(rdb);
            if (field == NULL) return NULL;
            redisAssert(field->encoding == REDIS_ENCODING_RAW);
            value = rdbLoadStringObject(rdb);
            if (value == NULL) return NULL;
            redisAssert(field->encoding == REDIS_ENCODING_RAW);

            /* Add pair to ziplist */
            o->ptr = ziplistPush(o->ptr, field->ptr, sdslen(field->ptr), ZIPLIST_TAIL);
            o->ptr = ziplistPush(o->ptr, value->ptr, sdslen(value->ptr), ZIPLIST_TAIL);
            /* Convert to hash table if size threshold is exceeded */
            if (sdslen(field->ptr) > server.hash_max_ziplist_value ||
                sdslen(value->ptr) > server.hash_max_ziplist_value)
            {
                decrRefCount(field);
                decrRefCount(value);
                hashTypeConvert(o, REDIS_ENCODING_HT);
                break;
            }
            decrRefCount(field);
            decrRefCount(value);
        }

        /* Load remaining fields and values into the hash table */
        while (o->encoding == REDIS_ENCODING_HT && len > 0) {
            robj *field, *value;

            len--;
            /* Load encoded strings */
            field = rdbLoadEncodedStringObject(rdb);
            if (field == NULL) return NULL;
            value = rdbLoadEncodedStringObject(rdb);
            if (value == NULL) return NULL;

            field = tryObjectEncoding(field);
            value = tryObjectEncoding(value);

            /* Add pair to hash table */
            ret = dictAdd((dict*)o->ptr, field, value);
            redisAssert(ret == REDIS_OK);
        }

        /* All pairs should be read by now */
        redisAssert(len == 0);

    } else if (rdbtype == REDIS_RDB_TYPE_HASH_ZIPMAP  ||
               rdbtype == REDIS_RDB_TYPE_LIST_ZIPLIST ||
               rdbtype == REDIS_RDB_TYPE_SET_INTSET   ||
               rdbtype == REDIS_RDB_TYPE_ZSET_ZIPLIST ||
               rdbtype == REDIS_RDB_TYPE_HASH_ZIPLIST)
    {
        robj *aux = rdbLoadStringObject(rdb);

        if (aux == NULL) return NULL;
        o = createObject(REDIS_STRING,NULL); /* string is just placeholder */
        o->ptr = zmalloc(sdslen(aux->ptr));
        memcpy(o->ptr,aux->ptr,sdslen(aux->ptr));
        decrRefCount(aux);

        /* Fix the object encoding, and make sure to convert the encoded
         * data type into the base type if accordingly to the current
         * configuration there are too many elements in the encoded data
         * type. Note that we only check the length and not max element
         * size as this is an O(N) scan. Eventually everything will get
         * converted. */
        switch(rdbtype) {
            case REDIS_RDB_TYPE_HASH_ZIPMAP:
                /* Convert to ziplist encoded hash. This must be deprecated
                 * when loading dumps created by Redis 2.4 gets deprecated. */
                {
                    unsigned char *zl = ziplistNew();
                    unsigned char *zi = zipmapRewind(o->ptr);
                    unsigned char *fstr, *vstr;
                    unsigned int flen, vlen;
                    unsigned int maxlen = 0;

                    while ((zi = zipmapNext(zi, &fstr, &flen, &vstr, &vlen)) != NULL) {
                        if (flen > maxlen) maxlen = flen;
                        if (vlen > maxlen) maxlen = vlen;
                        zl = ziplistPush(zl, fstr, flen, ZIPLIST_TAIL);
                        zl = ziplistPush(zl, vstr, vlen, ZIPLIST_TAIL);
                    }

                    zfree(o->ptr);
                    o->ptr = zl;
                    o->type = REDIS_HASH;
                    o->encoding = REDIS_ENCODING_ZIPLIST;

                    if (hashTypeLength(o) > server.hash_max_ziplist_entries ||
                        maxlen > server.hash_max_ziplist_value)
                    {
                        hashTypeConvert(o, REDIS_ENCODING_HT);
                    }
                }
                break;
            case REDIS_RDB_TYPE_LIST_ZIPLIST:
                o->type = REDIS_LIST;
                o->encoding = REDIS_ENCODING_ZIPLIST;
                if (ziplistLen(o->ptr) > server.list_max_ziplist_entries)
                    listTypeConvert(o,REDIS_ENCODING_LINKEDLIST);
                break;
            case REDIS_RDB_TYPE_SET_INTSET:
                o->type = REDIS_SET;
                o->encoding = REDIS_ENCODING_INTSET;
                if (intsetLen(o->ptr) > server.set_max_intset_entries)
                    setTypeConvert(o,REDIS_ENCODING_HT);
                break;
            case REDIS_RDB_TYPE_ZSET_ZIPLIST:
                o->type = REDIS_ZSET;
                o->encoding = REDIS_ENCODING_ZIPLIST;
                if (zsetLength(o) > server.zset_max_ziplist_entries)
                    zsetConvert(o,REDIS_ENCODING_SKIPLIST);
                break;
            case REDIS_RDB_TYPE_HASH_ZIPLIST:
                o->type = REDIS_HASH;
                o->encoding = REDIS_ENCODING_ZIPLIST;
                if (hashTypeLength(o) > server.hash_max_ziplist_entries)
                    hashTypeConvert(o, REDIS_ENCODING_HT);
                break;
            default:
                redisPanic("Unknown encoding");
                break;
        }
    } else {
        redisPanic("Unknown object type");
    }
    return o;
}

/* Mark that we are loading in the global state and setup the fields
 * needed to provide loading stats. */
void startLoading(FILE *fp) {
    struct stat sb;

    /* Load the DB */
    server.loading = 1;
    server.loading_start_time = time(NULL);
    if (fstat(fileno(fp), &sb) == -1) {
        server.loading_total_bytes = 1; /* just to avoid division by zero */
    } else {
        server.loading_total_bytes = sb.st_size;
    }
}

/* Refresh the loading progress info */
void loadingProgress(off_t pos) {
    server.loading_loaded_bytes = pos;
    if (server.stat_peak_memory < zmalloc_used_memory())
        server.stat_peak_memory = zmalloc_used_memory();
}

/* Loading finished */
void stopLoading(void) {
    server.loading = 0;
}

/* Track loading progress in order to serve client's from time to time
   and if needed calculate rdb checksum  */
void rdbLoadProgressCallback(rio *r, const void *buf, size_t len) {
    if (server.rdb_checksum)
        rioGenericUpdateChecksum(r, buf, len);
    if (server.loading_process_events_interval_bytes &&
        (r->processed_bytes + len)/server.loading_process_events_interval_bytes > r->processed_bytes/server.loading_process_events_interval_bytes) {
        loadingProgress(r->processed_bytes);
        aeProcessEvents(server.el, AE_FILE_EVENTS|AE_DONT_WAIT);
    }
}

static void readDbVersion(void)
{    
    robj *key = createObject(REDIS_STRING, sdsnew(REDIS_RDB_DBVERSION_KEY));
    robj *val = lookupKey(&server.db[0], key);

    if (val != NULL && val->type == REDIS_STRING) {
        char *err = NULL;
        unsigned long long dbversion = strtoull(val->ptr, &err, 16);

        if (!err || *err != '\0') {
            redisLog(REDIS_WARNING, "Invalid dbversion reading DB from file");            
        } else {
            server.dbversion = dbversion;
            dbDelete(&server.db[0], key);
        }
    }

    decrRefCount(key);
}

int rdbLoad(char *filename) {
    uint32_t dbid;
    int type, rdbver;
    redisDb *db = server.db+0;
    char buf[1024];
    long long expiretime, now = mstime();
    FILE *fp;
    rio rdb;

    fp = fopen(filename,"r");
    if (!fp) {
        errno = ENOENT;
        return REDIS_ERR;
    }
    rioInitWithFile(&rdb,fp);
    rdb.update_cksum = rdbLoadProgressCallback;
    rdb.max_processing_chunk = server.loading_process_events_interval_bytes;
    if (rioRead(&rdb,buf,9) == 0) goto eoferr;
    buf[9] = '\0';
    if (memcmp(buf,"REDIS",5) != 0) {
        fclose(fp);
        redisLog(REDIS_WARNING,"Wrong signature trying to load DB from file");
        errno = EINVAL;
        return REDIS_ERR;
    }
    rdbver = atoi(buf+5);
    if (rdbver < 1 || rdbver > REDIS_RDB_VERSION) {
        fclose(fp);
        redisLog(REDIS_WARNING,"Can't handle RDB format version %d",rdbver);
        errno = EINVAL;
        return REDIS_ERR;
    }

    startLoading(fp);
    while(1) {
        robj *key, *val;
        expiretime = -1;

        /* Read type. */
        if ((type = rdbLoadType(&rdb)) == -1) goto eoferr;
        if (type == REDIS_RDB_OPCODE_EXPIRETIME) {
            if ((expiretime = rdbLoadTime(&rdb)) == -1) goto eoferr;
            /* We read the time so we need to read the object type again. */
            if ((type = rdbLoadType(&rdb)) == -1) goto eoferr;
            /* the EXPIRETIME opcode specifies time in seconds, so convert
             * into milliseconds. */
            expiretime *= 1000;
        } else if (type == REDIS_RDB_OPCODE_EXPIRETIME_MS) {
            /* Milliseconds precision expire times introduced with RDB
             * version 3. */
            if ((expiretime = rdbLoadMillisecondTime(&rdb)) == -1) goto eoferr;
            /* We read the time so we need to read the object type again. */
            if ((type = rdbLoadType(&rdb)) == -1) goto eoferr;
        }

        if (type == REDIS_RDB_OPCODE_EOF)
            break;

        /* Handle SELECT DB opcode as a special case */
        if (type == REDIS_RDB_OPCODE_SELECTDB) {
            if ((dbid = rdbLoadLen(&rdb,NULL)) == REDIS_RDB_LENERR)
                goto eoferr;
            if (dbid >= (unsigned)server.dbnum) {
                redisLog(REDIS_WARNING,"FATAL: Data file was created with a Redis server configured to handle more than %d databases. Exiting\n", server.dbnum);
                exit(1);
            }
            db = server.db+dbid;
            continue;
        }
        /* Read key */
        if ((key = rdbLoadStringObject(&rdb)) == NULL) goto eoferr;
        /* Read value */
        if ((val = rdbLoadObject(type,&rdb)) == NULL) goto eoferr;
        /* Handle meta-keys */
        if (val->type == REDIS_STRING && (*(char *)key->ptr & 0xff) == 0xdb) {
            sds keystr = (sds) key->ptr;

            if (sdslen(keystr) == REDIS_RDB_SCRIPT_KEY_LEN &&
                !memcmp(keystr, REDIS_RDB_SCRIPT_KEY_PREFIX, sizeof(REDIS_RDB_SCRIPT_KEY_PREFIX)-1)) {
                    char funcname[43];
                    robj *shakey = createStringObject(keystr + sizeof(REDIS_RDB_SCRIPT_KEY_PREFIX)-1, 40);

                    funcname[0] = 'f';
                    funcname[1] = '_';
                    memcpy(funcname + 2, shakey->ptr, 40);
                    funcname[42] = 0;

                    if (luaCreateFunction(NULL, server.lua, funcname, val) != REDIS_OK)  {
                        redisLog(REDIS_WARNING, "FATAL: Data file contains an invalid LUA script.\n");
                        exit(1);
                    }
                    decrRefCount(shakey);
                    decrRefCount(key);

                    continue;
            }
        }

        /* Check if the key already expired. This function is used when loading
         * an RDB file from disk, either at startup, or when an RDB was
         * received from the master. In the latter case, the master is
         * responsible for key expiry. If we would expire keys here, the
         * snapshot taken by the master may not be reflected on the slave. */
        if (server.masterhost == NULL && expiretime != -1 && expiretime < now) {
            decrRefCount(key);
            decrRefCount(val);
            continue;
        }
        /* Add the new object in the hash table */
        dbAdd(db,key,val);

        /* Set the expire time if needed */
        if (expiretime != -1) setExpire(db,key,expiretime);

        decrRefCount(key);
    }
    /* Verify the checksum if RDB version is >= 5 */
    if (rdbver >= 5 && server.rdb_checksum) {
        uint64_t cksum, expected = rdb.cksum;

        if (rioRead(&rdb,&cksum,8) == 0) goto eoferr;
        memrev64ifbe(&cksum);
        if (cksum == 0) {
            redisLog(REDIS_WARNING,"RDB file was saved with checksum disabled: no check performed.");
        } else if (cksum != expected) {
            redisLog(REDIS_WARNING,"Wrong RDB checksum. Aborting now.");
            exit(1);
        }
    }

    /* Read dbversion */
    readDbVersion();

    fclose(fp);
    stopLoading();
    return REDIS_OK;

eoferr: /* unexpected end of file is handled here with a fatal exit */
    redisLog(REDIS_WARNING,"Short read or OOM loading DB. Unrecoverable error, aborting now.");
    exit(1);
    return REDIS_ERR; /* Just to avoid warning */
}

void rdbCksumAndProgressCallback(rio *r, const void *buf, size_t len) {
    if (server.rdb_checksum)
        rioGenericUpdateChecksum(r, buf, len);
    server.loading_loaded_bytes += len;
    if (server.loading_total_bytes && /* If we should print progress */
        (server.loading_total_bytes == server.loading_loaded_bytes || /* We're at the end of the input or we completed a chunk */
        server.loading_loaded_bytes/r->max_processing_chunk > (server.loading_loaded_bytes - len)/r->max_processing_chunk)) 
        fprintf(stderr, "progress: %.2f\n",(100.0f*server.loading_loaded_bytes)/server.loading_total_bytes);
}

#define FREE_ROBJ(o) do { decrRefCount(o); o = NULL; } while (0)
int mergeRdbs(int ifile_count, char **infiles, char *outfile, const int progress) {
    FILE *ifp = NULL;
    FILE *ofp = NULL;
    int type, rdbver;
    char buf[1024];
    robj *key = NULL;
    robj *val = NULL;
    long long expiretime;
    char magic[10];
    rio rdb;
    rio irdb;
    uint64_t cksum;

    if (!strcmp(outfile, "-"))
        ofp = stdout;
    else
        ofp = fopen(outfile,"w");
    if (!ofp) {
        redisLog(REDIS_WARNING, "Error opening output file %s", outfile);
        goto err;
    }
    rioInitWithFile(&rdb, ofp);
    if (server.rdb_checksum)
        rdb.update_cksum = rioGenericUpdateChecksum;
    snprintf(magic,sizeof(magic),"REDIS%04d",REDIS_RDB_VERSION);
    if (rdbWriteRaw(&rdb,magic,9) == -1) goto err;

    /* Calculate sum of input file sizes for progress indication */
    if (progress) {
        int i;
        server.loading_total_bytes = 0;
        for (i = 0; i < ifile_count; i++) {
            struct stat sb;
            if (stat(infiles[i], &sb) == -1) {
                redisLog(REDIS_WARNING,"Failed getting input file size for %s", infiles[i]);
                goto err;
            }
            server.loading_total_bytes += sb.st_size;
        }
    }

    server.loading_loaded_bytes = 0;
    for (;ifile_count--; infiles++) {
        ifp = fopen(*infiles,"r");
        if (!ifp) {
            redisLog(REDIS_WARNING, "Error opening input file %s", *infiles);
            goto err;
        }
        rioInitWithFile(&irdb, ifp);
        irdb.update_cksum = rdbCksumAndProgressCallback;
        irdb.max_processing_chunk = 1024*1024;
        if (rioRead(&irdb,buf,9) == 0) goto err;
        buf[9] = '\0';
        if (memcmp(buf,"REDIS",5) != 0) {
            redisLog(REDIS_WARNING,"Wrong signature trying to load DB from file");
            errno = EINVAL;
            goto err;
        }
        rdbver = atoi(buf+5);
        if (rdbver < 1 || rdbver > REDIS_RDB_VERSION) {
            redisLog(REDIS_WARNING,"Can't handle RDB format version %d",rdbver);
            errno = EINVAL;
            goto err;
        }

        while(1) {
            /* Read type. */
            if ((type = rdbLoadType(&irdb)) == -1) goto err;
            /* Handle end of input file */
            if (type == REDIS_RDB_OPCODE_EOF) {
                /* Verify the checksum if RDB version is >= 5 */
                if (rdbver >= 5) {
                    uint64_t cksum, expected = irdb.cksum;
                    if (rioRead(&irdb,&cksum,8) == 0) goto err;
                    memrev64ifbe(&cksum);
                    if (server.rdb_checksum && cksum != 0 && cksum != expected) {
                        redisLog(REDIS_WARNING,"Wrong RDB checksum for file %s %p %p", *infiles, (void*)expected, (void*)cksum);
                        errno = EINVAL;
                        goto err;
                    }
                }

                fclose(ifp);
                ifp = NULL;
                break;
            }
            /* Ignore DB selection command (we merge into a single default db) */
            else if (type == REDIS_RDB_OPCODE_SELECTDB) {
                /* We ignore db selection types because we want to merge all input files into a single (default) db */
                if (rdbLoadLen(&irdb,NULL) == REDIS_RDB_LENERR) goto err;
                continue;
            }
            /* Handle expire time */
            else if (type == REDIS_RDB_OPCODE_EXPIRETIME) {
                if (rdbSaveType(&rdb,REDIS_RDB_OPCODE_EXPIRETIME_MS) == -1) goto err;
                if ((expiretime = rdbLoadTime(&irdb)) == -1) goto err;
                if (rdbSaveMillisecondTime(&rdb,expiretime*1000) == -1) goto err;
                continue;
            }
            else if (type == REDIS_RDB_OPCODE_EXPIRETIME_MS) {
                if (rdbSaveType(&rdb,REDIS_RDB_OPCODE_EXPIRETIME_MS) == -1) goto err;
                if ((expiretime = rdbLoadMillisecondTime(&irdb)) == -1) goto err;
                if (rdbSaveMillisecondTime(&rdb,expiretime) == -1) goto err;
                continue;
            }

            /* Load key and value */
            if ((key = rdbLoadStringObject(&irdb)) == NULL) goto err;
            if ((val = rdbLoadObject(type,&irdb)) == NULL) goto err;

            /* Ignore the special db version key */
            if (strcmp(key->ptr, REDIS_RDB_DBVERSION_KEY) != 0) {
                /* Save the object */
                if (rdbSaveType(&rdb,type) == -1) goto err;
                if (rdbSaveStringObject(&rdb,key) == -1) goto err;
                if (rdbSaveObject(&rdb,val) == -1) goto err;
            }
            FREE_ROBJ(key);
            FREE_ROBJ(val);
        }
    }
    /* Save EOF opcode */
    if (rdbSaveType(&rdb,REDIS_RDB_OPCODE_EOF) == -1) goto err;
    /* CRC64 checksum. It will be zero if checksum computation is disabled, the
    * loading code skips the check in this case. */
    cksum = rdb.cksum;
    memrev64ifbe(&cksum);
    if (rioWrite(&rdb,&cksum,8) == 0) goto err;

    fclose(ofp);
    return REDIS_OK;

err:
    if (ofp) fclose(ofp);
    if (ifp) fclose(ifp);
    if (val) FREE_ROBJ(val);
    if (key) FREE_ROBJ(key);
    redisLog(REDIS_WARNING,"Error merging rdb files: %s", strerror(errno));
    return REDIS_ERR;
}

/* A background saving child (BGSAVE) terminated its work. Handle this. */
void backgroundSaveDoneHandler(int exitcode, int bysignal) {
    int update_status = 0;

    /* Don't update status on implicit saves (SYNC to dedicated file or BGSAVETO) */
    if (server.rdb_bgsavetype == REDIS_BGSAVE_NORMAL ||
       (server.rdb_bgsavetype == REDIS_BGSAVE_SYNC && !server.rdb_syncfilename)) {
        update_status = 1;
    }

    if (!bysignal && exitcode == 0) {
        redisLog(REDIS_NOTICE,
            "Background saving terminated with success");
        if (update_status) {
            server.dirty = server.dirty - server.dirty_before_bgsave;
            server.lastsave = time(NULL);
            server.lastbgsave_status = REDIS_OK;
        }
    } else if (!bysignal && exitcode != 0) {
        redisLog(REDIS_WARNING, "Background saving error");
        if (update_status) server.lastbgsave_status = REDIS_ERR;
    } else {
        redisLog(REDIS_WARNING,
            "Background saving terminated by signal %d", bysignal);
        rdbRemoveTempFile(server.rdb_child_pid);
<<<<<<< HEAD
        if (update_status) server.lastbgsave_status = REDIS_ERR;
=======
        /* SIGUSR1 is whitelisted, so we have a way to kill a child without
         * tirggering an error conditon. */
        if (bysignal != SIGUSR1)
            server.lastbgsave_status = REDIS_ERR;
>>>>>>> c17a7f6f
    }
    server.rdb_child_pid = -1;
    server.rdb_save_time_last = time(NULL)-server.rdb_save_time_start;
    server.rdb_save_time_start = -1;
    /* Possibly there are slaves waiting for a BGSAVE in order to be served
     * (the first stage of SYNC is a bulk transfer of dump.rdb) */
    updateSlavesWaitingBgsave(exitcode == 0 ? REDIS_OK : REDIS_ERR);
}

void saveCommand(redisClient *c) {
    if (server.rdb_child_pid != -1) {
        addReplyError(c,"Background save already in progress");
        return;
    }
    if (rdbSave(server.rdb_filename) == REDIS_OK) {
        addReply(c,shared.ok);
    } else {
        addReply(c,shared.err);
    }
}

void bgsaveCommand(redisClient *c) {
    if (server.rdb_child_pid != -1) {
        addReplyError(c,"Background save already in progress");
    } else if (server.aof_child_pid != -1) {
        addReplyError(c,"Can't BGSAVE while AOF log rewriting is in progress");
    } else if (rdbSaveBackground(server.rdb_filename, REDIS_BGSAVE_NORMAL) == REDIS_OK) {
        addReplyStatus(c,"Background saving started");
    } else {
        addReply(c,shared.err);
    }
}

void bgsavetoCommand(redisClient *c) {
    char tmpfile[256];
    char *p;
    snprintf(tmpfile, sizeof(tmpfile), "%s", (char *)c->argv[1]->ptr);

    /* make sure we don't write files outside of the current dir */
    while ((p = strchr(tmpfile, '/')) != NULL) {
        *p = '_';
    }

    if (server.rdb_child_pid != -1) {
        addReplyError(c,"Background save already in progress");
    } else if (server.aof_child_pid != -1) {
        addReplyError(c,"Can't BGSAVETO while AOF log rewriting is in progress");
    } else if (rdbSaveBackground(tmpfile, REDIS_BGSAVE_TO) == REDIS_OK) {
        addReplyStatus(c,"Background saving started");
    } else {
        addReply(c,shared.err);
    }
}

<|MERGE_RESOLUTION|>--- conflicted
+++ resolved
@@ -1452,14 +1452,12 @@
         redisLog(REDIS_WARNING,
             "Background saving terminated by signal %d", bysignal);
         rdbRemoveTempFile(server.rdb_child_pid);
-<<<<<<< HEAD
         if (update_status) server.lastbgsave_status = REDIS_ERR;
-=======
+
         /* SIGUSR1 is whitelisted, so we have a way to kill a child without
          * tirggering an error conditon. */
         if (bysignal != SIGUSR1)
             server.lastbgsave_status = REDIS_ERR;
->>>>>>> c17a7f6f
     }
     server.rdb_child_pid = -1;
     server.rdb_save_time_last = time(NULL)-server.rdb_save_time_start;
